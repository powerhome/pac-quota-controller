{{- if .Values.webhook.enable }}
apiVersion: admissionregistration.k8s.io/v1
kind: ValidatingWebhookConfiguration
metadata:
  name: pac-quota-controller-validating-webhook
  labels:
    app.kubernetes.io/name: pac-quota-controller
  annotations:
    {{- if .Values.certmanager.enable }}
    cert-manager.io/inject-ca-from: {{ .Release.Namespace }}/webhook-server-cert
    {{- end }}
webhooks:
  - name: vclusterresourcequota-v1alpha1.powerapp.cloud
    admissionReviewVersions: ["v1"]
    sideEffects: None
    failurePolicy: Fail
    clientConfig:
      {{- if not .Values.certmanager.enable }}
      caBundle: {{ .Values.webhook.customTLS.caBundle }}
      {{- end }}
      service:
        name: pac-quota-controller-webhook-service
        namespace: {{ .Release.Namespace }}
        path: /validate-quota-powerapp-cloud-v1alpha1-clusterresourcequota
    rules:
      - apiGroups: ["quota.powerapp.cloud"]
        apiVersions: ["v1alpha1"]
        operations: ["CREATE", "UPDATE"]
        resources: ["clusterresourcequotas"]
    namespaceSelector: {}
  - name: vnamespace-v1alpha1.powerapp.cloud
    admissionReviewVersions: ["v1"]
    sideEffects: None
    failurePolicy: Fail
    clientConfig:
      {{- if not .Values.certmanager.enable }}
      caBundle: {{ .Values.webhook.customTLS.caBundle }}
      {{- end }}
      service:
        name: pac-quota-controller-webhook-service
        namespace: {{ .Release.Namespace }}
        # Super annoying but kubebuilder router creates the path
        # using the group and version, namespace doesn't contain a group
        # so we have to double dashes
        path: /validate--v1-namespace
    rules:
      - apiGroups: [""]
        apiVersions: ["v1"]
        operations: ["CREATE", "UPDATE"]
        resources: ["namespaces"]
    namespaceSelector: {}
  - name: vpod-v1alpha1.powerapp.cloud
    admissionReviewVersions: ["v1"]
    sideEffects: None
    failurePolicy: Fail
    clientConfig:
      {{- if not .Values.certmanager.enable }}
      caBundle: {{ .Values.webhook.customTLS.caBundle }}
      {{- end }}
      service:
        name: pac-quota-controller-webhook-service
        namespace: {{ .Release.Namespace }}
        path: /validate--v1-pod
    rules:
      - apiGroups: [""]
        apiVersions: ["v1"]
        operations: ["CREATE", "UPDATE"]
        resources: ["pods"]
    namespaceSelector: {}
<<<<<<< HEAD
=======
  - name: vpersistentvolumeclaim-v1alpha1.powerapp.cloud
    admissionReviewVersions: ["v1"]
    sideEffects: None
    failurePolicy: Fail
    clientConfig:
      {{- if not .Values.certmanager.enable }}
      caBundle: {{ .Values.webhook.customTLS.caBundle }}
      {{- end }}
      service:
        name: pac-quota-controller-webhook-service
        namespace: {{ .Release.Namespace }}
        path: /validate--v1-persistentvolumeclaim
    rules:
      - apiGroups: [""]
        apiVersions: ["v1"]
        operations: ["CREATE", "UPDATE"]
        resources: ["persistentvolumeclaims"]
    namespaceSelector: {}
>>>>>>> 3628c62d
{{- end }}<|MERGE_RESOLUTION|>--- conflicted
+++ resolved
@@ -67,8 +67,6 @@
         operations: ["CREATE", "UPDATE"]
         resources: ["pods"]
     namespaceSelector: {}
-<<<<<<< HEAD
-=======
   - name: vpersistentvolumeclaim-v1alpha1.powerapp.cloud
     admissionReviewVersions: ["v1"]
     sideEffects: None
@@ -87,5 +85,4 @@
         operations: ["CREATE", "UPDATE"]
         resources: ["persistentvolumeclaims"]
     namespaceSelector: {}
->>>>>>> 3628c62d
 {{- end }}