{{- if .Values.webhook.enable }}
# Service for webhook traffic
apiVersion: v1
kind: Service
metadata:
  name: pac-quota-controller-webhook-service
  namespace: {{ .Release.Namespace }}
  labels:
    app.kubernetes.io/name: pac-quota-controller
spec:
  ports:
    - port: 443
      protocol: TCP
      targetPort: 9443
      name: webhook-server
<<<<<<< HEAD
    {{- if .Values.metrics.enable }}
    - port: {{ .Values.metrics.port }}
      protocol: TCP
      targetPort: {{ .Values.metrics.port }}
      name: metrics-server
    {{- end }}
=======
>>>>>>> 6023628c
  selector:
    app.kubernetes.io/name: pac-quota-controller
    control-plane: controller-manager
{{- end }}<|MERGE_RESOLUTION|>--- conflicted
+++ resolved
@@ -13,15 +13,6 @@
       protocol: TCP
       targetPort: 9443
       name: webhook-server
-<<<<<<< HEAD
-    {{- if .Values.metrics.enable }}
-    - port: {{ .Values.metrics.port }}
-      protocol: TCP
-      targetPort: {{ .Values.metrics.port }}
-      name: metrics-server
-    {{- end }}
-=======
->>>>>>> 6023628c
   selector:
     app.kubernetes.io/name: pac-quota-controller
     control-plane: controller-manager
