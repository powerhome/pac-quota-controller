package pod

import (
	"reflect"

	corev1 "k8s.io/api/core/v1"
	"k8s.io/apimachinery/pkg/api/resource"
)

// IsTerminal checks if a pod is in a terminal phase (Succeeded or Failed).
// Terminal pods don't consume compute resources as they're not actively running.
func IsTerminal(pod *corev1.Pod) bool {
	return pod.Status.Phase == corev1.PodSucceeded || pod.Status.Phase == corev1.PodFailed
}

// CalculateResourceUsage calculates the resource usage for a single pod
// by summing all resources from both init containers and regular containers.
func CalculateResourceUsage(pod *corev1.Pod, resourceName corev1.ResourceName) resource.Quantity {
	// Calculate total usage for all containers (init + regular)
	totalUsage := resource.NewQuantity(0, resource.DecimalSI)

	// Add usage from init containers
	for _, container := range pod.Spec.InitContainers {
		containerUsage := getContainerResourceUsage(container, resourceName)
		totalUsage.Add(containerUsage)
	}

	// Add usage from regular containers
	for _, container := range pod.Spec.Containers {
		containerUsage := getContainerResourceUsage(container, resourceName)
		totalUsage.Add(containerUsage)
	}

	return *totalUsage
}

// getContainerResourceUsage extracts the specified resource usage from a container
func getContainerResourceUsage(container corev1.Container, resourceName corev1.ResourceName) resource.Quantity {
	switch resourceName {
	case corev1.ResourceRequestsCPU:
		if cpu, ok := container.Resources.Requests[corev1.ResourceCPU]; ok {
			return cpu
		}
	case corev1.ResourceRequestsMemory:
		if memory, ok := container.Resources.Requests[corev1.ResourceMemory]; ok {
			return memory
		}
<<<<<<< HEAD
=======
	case corev1.ResourceRequestsEphemeralStorage:
		if ephemeralStorage, ok := container.Resources.Requests[corev1.ResourceEphemeralStorage]; ok {
			return ephemeralStorage
		}
>>>>>>> 3628c62d
	case corev1.ResourceLimitsCPU:
		if cpu, ok := container.Resources.Limits[corev1.ResourceCPU]; ok {
			return cpu
		}
	case corev1.ResourceLimitsMemory:
		if memory, ok := container.Resources.Limits[corev1.ResourceMemory]; ok {
			return memory
		}
	default:
		// Handle hugepages and other resource types
		if resourceValue, ok := container.Resources.Requests[resourceName]; ok {
			return resourceValue
		}
		if resourceValue, ok := container.Resources.Limits[resourceName]; ok {
			return resourceValue
		}
	}

	return resource.Quantity{}
}

// SpecEqual compares two pod specs to determine if they are equivalent.
// This is used to detect if a pod update actually changes the resource requirements.
func SpecEqual(oldPod, newPod *corev1.Pod) bool {
	// TODO: There is probably a better/more efficient way to compare pod specs
	return reflect.DeepEqual(oldPod.Spec, newPod.Spec)
}<|MERGE_RESOLUTION|>--- conflicted
+++ resolved
@@ -45,13 +45,10 @@
 		if memory, ok := container.Resources.Requests[corev1.ResourceMemory]; ok {
 			return memory
 		}
-<<<<<<< HEAD
-=======
 	case corev1.ResourceRequestsEphemeralStorage:
 		if ephemeralStorage, ok := container.Resources.Requests[corev1.ResourceEphemeralStorage]; ok {
 			return ephemeralStorage
 		}
->>>>>>> 3628c62d
 	case corev1.ResourceLimitsCPU:
 		if cpu, ok := container.Resources.Limits[corev1.ResourceCPU]; ok {
 			return cpu
