--- conflicted
+++ resolved
@@ -105,10 +105,7 @@
 	Scheme                   *runtime.Scheme
 	crqClient                quota.CRQClientInterface
 	ComputeCalculator        *pod.ComputeResourceCalculator
-<<<<<<< HEAD
-=======
 	StorageCalculator        *storage.StorageResourceCalculator
->>>>>>> 3628c62d
 	OwnNamespace             string
 	ExcludeNamespaceLabelKey string
 }
@@ -379,11 +376,7 @@
 
 	// Standard compute resources (already handled in switch above, but included for completeness)
 	switch resourceName {
-<<<<<<< HEAD
-	case corev1.ResourceRequestsCPU, corev1.ResourceRequestsMemory, corev1.ResourceLimitsCPU, corev1.ResourceLimitsMemory:
-=======
 	case corev1.ResourceRequestsCPU, corev1.ResourceRequestsMemory, corev1.ResourceLimitsCPU, corev1.ResourceLimitsMemory, corev1.ResourceRequestsEphemeralStorage:
->>>>>>> 3628c62d
 		return true
 	}
 
