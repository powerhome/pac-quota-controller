--- conflicted
+++ resolved
@@ -23,10 +23,7 @@
         run: make deps
 
       - name: Run linter
-<<<<<<< HEAD
         run: make lint
-=======
         uses: golangci/golangci-lint-action@4afd733a84b1f43292c63897423277bb7f4313a9 # v8
         with:
-          version: v2.4.0
->>>>>>> fcf2573c
+          version: v2.4.0