--- conflicted
+++ resolved
@@ -116,13 +116,10 @@
 				setupLog.Error(err, "unable to set up Pod webhook")
 				os.Exit(1)
 			}
-<<<<<<< HEAD
-=======
 			if err := v1alpha1.SetupPersistentVolumeClaimWebhookWithManager(mgr); err != nil {
 				setupLog.Error(err, "unable to set up PersistentVolumeClaim webhook")
 				os.Exit(1)
 			}
->>>>>>> 3628c62d
 			setupLog.Info("Webhook configured", "port", cfg.WebhookPort)
 			// Start the manager
 			manager.Start(mgr)
